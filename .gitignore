.env
/flask_session
/cache
*.cache
/venv
*venmo*
<<<<<<< HEAD
/__pycache__
=======
*qr.png
>>>>>>> f1d12047
<|MERGE_RESOLUTION|>--- conflicted
+++ resolved
@@ -4,8 +4,5 @@
 *.cache
 /venv
 *venmo*
-<<<<<<< HEAD
 /__pycache__
-=======
-*qr.png
->>>>>>> f1d12047
+*qr.png